--- conflicted
+++ resolved
@@ -274,7 +274,7 @@
         The theta_j are the transition matrix, the delta_i are the emission matrix.
         """
 
-<<<<<<< HEAD
+
         # Compute rho_i_t
         rho_t = self._compute_gamma(self._forward(), self._backward())[-1]
 
@@ -283,14 +283,8 @@
         
         # Compute eta_i_t
         eta_i_t1 = self.emission_matrix @ torch.cat((torch.tensor([1.0]), u_t1))
-=======
-        log_rho_t = self._compute_gamma(self._forward(), self._backward())[-1]
-        log_rho_t1 = torch.logsumexp(self.log_softmax(u_t1) + log_rho_t, axis=1)
-
-        input_with_bias = torch.cat((torch.tensor([1.0]), u_t1))
-        eta_i_t1 = self.emission_matrix @ input_with_bias
->>>>>>> 8cdc81dd
-
-        eta_t1 = torch.sum(torch.exp(log_rho_t1) * eta_i_t1)
+
+        # Compute eta_t+1
+        eta_t1 = torch.sum(rho_t1 * eta_i_t1)
 
         return eta_t1